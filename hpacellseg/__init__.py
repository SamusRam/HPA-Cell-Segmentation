--- conflicted
+++ resolved
@@ -1,9 +1,4 @@
-<<<<<<< HEAD
 """Provide a package for NEW_REPO."""
 from pathlib import Path
 
-# __version__ = (Path(__file__).parent / "VERSION").read_text().strip()
-=======
-from pathlib import Path
-__version__ = (Path(__file__).parent / "VERSION").read_text().strip()
->>>>>>> 8f959ff4
+__version__ = (Path(__file__).parent / "VERSION").read_text().strip()