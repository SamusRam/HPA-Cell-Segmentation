<<<<<<< HEAD
"""Set up file for HPA-Cell-Segmentation package."""
from pathlib import Path
from setuptools import find_packages, setup

PROJECT_DIR = Path(__file__).parent.resolve()
README_FILE = PROJECT_DIR / "README.md"
LONG_DESCR = README_FILE.read_text(encoding="utf-8")
VERSION = (PROJECT_DIR / "hpacellseg" / "VERSION").read_text().strip()
GITHUB_URL = "https://github.com/CellProfiling/HPA-Cell-Segmentation"
DOWNLOAD_URL = f"{GITHUB_URL}/archive/master.zip"
=======
import setuptools
from pathlib import Path
>>>>>>> 8f959ff4


requirements = []
try:
    with open("requirements.txt", "r") as fd:
        requirements = [l.strip() for l in fd.readlines()]
except FileNotFoundError:
    print("WARNING: missing requirements.txt.")

<<<<<<< HEAD
requirements.append(
    "pytorch_zoo@https://github.com/haoxusci/pytorch_zoo/archive/master.zip"
)

setup(
    name="hpacellseg",
    version=VERSION,
    description="HPA Cell Segmentation",
    long_description=LONG_DESCR,
    long_description_content_type="text/markdown",
    author="Hao Xu",
    author_email="hao.xu@scilifelab.se",
    url=GITHUB_URL,
    download_url=DOWNLOAD_URL,
    license="Apache-2.0",
    packages=find_packages(exclude=["contrib", "docs", "tests*"]),
    python_requires=">=3.6",
=======
requirements.append('pytorch_zoo@https://github.com/haoxusci/pytorch_zoo/archive/master.zip')
VERSION = (Path(__file__).parent / "hpacellseg" / "VERSION" ).read_text().strip()
setuptools.setup(
    name='hpacellseg',
    version='0.1.2',
    author='Hao Xu',
    python_requires='>3.6.0',
    author_email='hao.xu@scilifelab.se',
    description='initially for hpa cell segmentation',
    url='https://github.com/CellProfiling/HPA-Cell-Segmentation',
    license='GNU',
    packages=setuptools.find_packages(),
>>>>>>> 8f959ff4
    dependency_links=[],
    install_requires=requirements,
    include_package_data=True,
    zip_safe=False,
    classifiers=[
        "Development Status :: 3 - Alpha",
        "Intended Audience :: Developers",
        "License :: OSI Approved :: Apache Software License",
        "Natural Language :: English",
        "Programming Language :: Python :: 3",
        "Programming Language :: Python :: 3.6",
        "Programming Language :: Python :: 3.7",
        "Programming Language :: Python :: 3.8",
        "Topic :: Scientific/Engineering",
    ],
)<|MERGE_RESOLUTION|>--- conflicted
+++ resolved
@@ -1,4 +1,3 @@
-<<<<<<< HEAD
 """Set up file for HPA-Cell-Segmentation package."""
 from pathlib import Path
 from setuptools import find_packages, setup
@@ -9,11 +8,6 @@
 VERSION = (PROJECT_DIR / "hpacellseg" / "VERSION").read_text().strip()
 GITHUB_URL = "https://github.com/CellProfiling/HPA-Cell-Segmentation"
 DOWNLOAD_URL = f"{GITHUB_URL}/archive/master.zip"
-=======
-import setuptools
-from pathlib import Path
->>>>>>> 8f959ff4
-
 
 requirements = []
 try:
@@ -22,7 +16,6 @@
 except FileNotFoundError:
     print("WARNING: missing requirements.txt.")
 
-<<<<<<< HEAD
 requirements.append(
     "pytorch_zoo@https://github.com/haoxusci/pytorch_zoo/archive/master.zip"
 )
@@ -40,20 +33,6 @@
     license="Apache-2.0",
     packages=find_packages(exclude=["contrib", "docs", "tests*"]),
     python_requires=">=3.6",
-=======
-requirements.append('pytorch_zoo@https://github.com/haoxusci/pytorch_zoo/archive/master.zip')
-VERSION = (Path(__file__).parent / "hpacellseg" / "VERSION" ).read_text().strip()
-setuptools.setup(
-    name='hpacellseg',
-    version='0.1.2',
-    author='Hao Xu',
-    python_requires='>3.6.0',
-    author_email='hao.xu@scilifelab.se',
-    description='initially for hpa cell segmentation',
-    url='https://github.com/CellProfiling/HPA-Cell-Segmentation',
-    license='GNU',
-    packages=setuptools.find_packages(),
->>>>>>> 8f959ff4
     dependency_links=[],
     install_requires=requirements,
     include_package_data=True,
